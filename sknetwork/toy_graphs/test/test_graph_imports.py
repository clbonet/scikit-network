--- conflicted
+++ resolved
@@ -1,18 +1,9 @@
 # -*- coding: utf-8 -*-
 # test for graph_data.py
-#
-# Copyright 2018 Scikit-network Developers.
-# Copyright 2018 Quentin Lutz <qlutz@enst.fr>, Nathan de Lara <ndelara@enst.fr>
-#
-# This file is part of Scikit-network.
+# authors: Quentin Lutz <qlutz@enst.fr>, Nathan de Lara <ndelara@enst.fr>
 
 import unittest
-<<<<<<< HEAD
 from sknetwork.toy_graphs.graph_data import karate_club_graph, star_wars_villains_graph
-=======
-from sknetwork.toy_graphs.graph_data import GraphConstants
->>>>>>> 9fb11290
-
 
 class TestGraphImport(unittest.TestCase):
 
