#!/usr/bin/env python3
# -*- coding: utf-8 -*-
"""tests for pagerank.py"""

import unittest

import numpy as np

from sknetwork.ranking.pagerank import PageRank, BiPageRank
from sknetwork.data import rock_paper_scissors, movie_actor


# noinspection PyMissingOrEmptyDocstring
class TestPageRank(unittest.TestCase):

    def test_pagerank(self):
        ground_truth = np.ones(3) / 3
        adjacency = rock_paper_scissors()

<<<<<<< HEAD
        self.pagerank_sps = PageRank(solver='bicgstab')
        self.pagerank_sps.fit(self.adjacency)
        scores = self.pagerank_sps.scores_
=======
        pagerank_sps = PageRank(solver='spsolve')
        pagerank_sps.fit(adjacency)
        scores = pagerank_sps.scores_
>>>>>>> 227232ba
        self.assertAlmostEqual(np.linalg.norm(scores - ground_truth), 0.)

        pagerank_sps.fit(adjacency, personalization=np.array([0, 1, 0]))
        pagerank_sps.fit(adjacency, personalization={1: 1})

        pagerank_high_damping = PageRank(damping_factor=0.99)
        pagerank_high_damping.fit(adjacency)
        scores = pagerank_high_damping.scores_
        self.assertAlmostEqual(np.linalg.norm(scores - ground_truth), 0., places=1)

        pagerank_lcz = PageRank(solver='lanczos')
        pagerank_lcz.fit(adjacency)
        scores = pagerank_lcz.scores_
        self.assertAlmostEqual(np.linalg.norm(scores - ground_truth), 0.)

        pagerank_lsq = PageRank(solver='lsqr')
        pagerank_lsq.fit(adjacency)
        scores = pagerank_lsq.scores_
        self.assertAlmostEqual(np.linalg.norm(scores - ground_truth), 0.)

        pagerank_naive = PageRank(solver=None)
        pagerank_naive.fit(adjacency)

    def test_bipartite(self):
        bipagerank = BiPageRank()
        biadjacency = movie_actor()
        n1, n2 = biadjacency.shape

        bipagerank.fit(biadjacency, {0: 1})
        row_scores = bipagerank.row_scores_
        self.assertEqual(len(row_scores), n1)
        col_scores = bipagerank.col_scores_
        self.assertEqual(len(col_scores), n2)
        scores = bipagerank.scores_
        self.assertEqual(len(scores), n1 + n2)<|MERGE_RESOLUTION|>--- conflicted
+++ resolved
@@ -17,15 +17,9 @@
         ground_truth = np.ones(3) / 3
         adjacency = rock_paper_scissors()
 
-<<<<<<< HEAD
-        self.pagerank_sps = PageRank(solver='bicgstab')
-        self.pagerank_sps.fit(self.adjacency)
-        scores = self.pagerank_sps.scores_
-=======
         pagerank_sps = PageRank(solver='spsolve')
         pagerank_sps.fit(adjacency)
         scores = pagerank_sps.scores_
->>>>>>> 227232ba
         self.assertAlmostEqual(np.linalg.norm(scores - ground_truth), 0.)
 
         pagerank_sps.fit(adjacency, personalization=np.array([0, 1, 0]))
