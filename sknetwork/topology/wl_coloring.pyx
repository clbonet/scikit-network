# distutils: language = c++
# cython: language_level=3

"""
Created on June 19, 2020
@author: Pierre Pebereau <pierre.pebereau@telecom-paris.fr>
@author: Alexis Barreaux <alexis.barreaux@telecom-paris.fr>
"""

from typing import Union

import numpy as np
cimport numpy as np
from scipy import sparse

from sknetwork.utils.base import Algorithm
from sknetwork.utils.counting_sort cimport counting_sort

from libcpp.pair cimport pair
from libcpp.vector cimport vector

cimport cython

ctypedef pair[long long, int] cpair


@cython.boundscheck(False)
@cython.wraparound(False)
cdef np.ndarray[long long, ndim=1] c_wl_coloring(np.ndarray[int, ndim=1] indices, np.ndarray[int, ndim=1] indptr, int max_iter, np.ndarray[int, ndim=1] input_labels) :
    DTYPE = np.int32
    cdef int n = indptr.shape[0] - 1
    cdef int iteration = 1
    cdef int u = 0
    cdef int j = 0
    cdef int current_max = 0
    cdef int i
    cdef int jj
    cdef int j1
    cdef int j2
    cdef int ind
    cdef int key
    cdef int deg
    cdef int max_deg
    cdef int neighbor_label
    cdef int old_label
    cdef long concatenation
    cdef bint has_changed
    # labels denotes the array of the labels at the i-th iteration.
    # labels_previous denotes the array of the labels at the i-1-th iteration.

    cdef long long[:] labels
    cdef long long[:]  multiset
    cdef int[:]  degres
    cdef vector[cpair] large_label

    degres = memoryview(np.array(indptr[1:]) - np.array(indptr[:n]))
    max_deg = np.max(list(degres))

    cdef np.int32_t[:] count
    cdef long long[:] sorted_multiset = np.empty(max_deg, dtype=np.longlong)

    count= np.zeros(n, dtype = np.int32)
    multiset = np.empty(max_deg, dtype=np.longlong)
    labels = np.ones(n, dtype = np.longlong)
    large_label = np.zeros((n, 2), dtype=DTYPE)

    if max_iter > 0 :
        max_iter = min(n, max_iter)
    else :
        max_iter = n
    while iteration < max_iter :
        large_label.clear()
        for i in range(n):
            # 1
            # going through the neighbors of v.
            j = 0
            deg = degres[i]
            j1 = indptr[i]
            j2 = indptr[i + 1]
            for jj in range(j1,j2):
                u = indices[jj]
                multiset[j] = labels[u]
                j+=1

            # 2

            counting_sort(n, deg, count, multiset, sorted_multiset) #np.repeat(np.arange(1+multiset.max()), np.bincount(multiset))
            concatenation = labels[i]
            for j in range(deg) :
                neighbor_label = multiset[j]
                concatenation= (concatenation * 10 ** (len(str(neighbor_label)))) + neighbor_label #there are still warnings because of np.int length

            large_label.push_back((cpair(concatenation, i)))


        # 3

        #TODO le problème est dans le argsort ici qui bouge les deux colonnes donc change l'ordre ensuite
        #large_label = large_label[large_label[:,0].argsort()] #.sort(key=lambda x: x[0])  # sort along first axis
        new_hash = {}
        current_max = 1

        has_changed = False #True if at least one label was changed
        for j in range(n):
            key = large_label[j].first
            ind = large_label[j].second
            if not (key in new_hash):
                new_hash[key] = current_max
                current_max += 1
            #  4
            old_label = int(labels[ind])
            labels[ind] = new_hash[key]
            has_changed += (old_label != labels[ind])
        iteration += 1


    print("iterations :", iteration)

    #Test
    #TODO useless si on utilise plus argsort
    """
    print(labels)
    lists = np.array([[0,[]] for _ in range(n)])
    for i in range(n) :
        lists[labels[i]][0] += 1
        lists[labels[i]][1].append(i)

    lists = lists[lists[:,0].argsort()]

    cdef int max_val = 0
    for i in range(n):
        j = len(lists[i][1])
        if j > 0 :
            for u in range(j):
                labels[lists[i][1][u]] = max_val
            max_val += 1
    print("after ", labels)
    """
    return np.asarray(labels)

<<<<<<< HEAD
@cython.boundscheck(False)
@cython.wraparound(False)
cdef void counting_sort(int n, int deg, np.int32_t[:] count,long long[:] multiset, long long[:] sorted_multiset):
    """Sorts an array by using counting sort, variant of bucket sort.

    Parameters
    ----------
    n : int
        The size (number of nodes) of the graph.

    deg: int
        The deg of current node and size of multiset.

    count : np.int32_t[:]
        Buckets to count ocurrences.

    multiset : np.longlong_t[:]
        The array to be sorted.

    sorted_multiset : np.longlong_t[:]
        The array where multiset will be sorted.
    """

    cdef int total = 0
    cdef int i
    cdef int j

    for i in range(n):
        count[i] = 0

    for i in range(deg):
        j =multiset[i]
        count[j] += 1

    for i in range(n):
        j = total
        total+= count[i]
        count[i] = j

    for i in range(deg):
        sorted_multiset[count[multiset[i]]] = multiset[i]
        count[multiset[i]] += 1

    for i in range(deg):
        multiset[i] = sorted_multiset[i]

=======
>>>>>>> db2c3baf
class WLColoring(Algorithm):
    """Weisefeler-Lehman algorithm for coloring/labeling graphs in order to check similarity.

    Attributes
    ----------
    labels_ : np.ndarray
        Label of each node.

    Example
    -------
    >>> from sknetwork.topology import WLColoring
    >>> from sknetwork.data import house
    >>> wlcoloring = WLColoring()
    >>> adjacency = house()
    >>> labels = wlcoloring.fit_transform(adjacency)
    array([1, 2, 0, 0, 2])

    References
    ----------
    * Douglas, B. L. (2011).
      'The Weisfeiler-Lehman Method and Graph Isomorphism Testing.
      <https://arxiv.org/pdf/1101.5211.pdf>`_
      Cornell University.


    * Shervashidze, N., Schweitzer, P., van Leeuwen, E. J., Melhorn, K., Borgwardt, K. M. (2010)
      'Weisfeiler-Lehman graph kernels.
      <https://people.mpi-inf.mpg.de/~mehlhorn/ftp/genWLpaper.pdf>`_
      Journal of Machine Learning Research 1, 2010.
    """

    def __init__(self):
        super(WLColoring, self).__init__()

        self.labels_ = None

    def fit(self, int max_iter, adjacency: Union[sparse.csr_matrix, np.ndarray], input_labels : Union[sparse.csr_matrix, np.ndarray] = None) -> 'WLColoring':
        """Fit algorithm to the data.

        Parameters
        ----------
        max_iter : int
            Maximum number of iterations.

        adjacency : Union[sparse.csr_matrix, np.ndarray]
            Adjacency matrix of the graph.

        input_labels : Union[sparse.csr_matrix, np.ndarray]
            Input labels if the user wants to start with a specific input state.

        Returns
        -------
        self: :class:`WLColoring`
        """
        #TODO fin du PAF: remettre max_iter en attribut.
        indices = adjacency.indices
        indptr = adjacency.indptr

        self.labels_ = c_wl_coloring(indices, indptr, max_iter, input_labels)

        return self

    def fit_transform(self, int max_iter, adjacency: Union[sparse.csr_matrix, np.ndarray], input_labels : Union[sparse.csr_matrix, np.ndarray] = None) -> np.ndarray:
        """Fit algorithm to the data and return the labels. Same parameters as the ``fit`` method.

        Returns
        -------
        labels : np.ndarray
            Labels.
        """
        self.fit(max_iter, adjacency, input_labels)
        return np.asarray(self.labels_)<|MERGE_RESOLUTION|>--- conflicted
+++ resolved
@@ -138,7 +138,6 @@
     """
     return np.asarray(labels)
 
-<<<<<<< HEAD
 @cython.boundscheck(False)
 @cython.wraparound(False)
 cdef void counting_sort(int n, int deg, np.int32_t[:] count,long long[:] multiset, long long[:] sorted_multiset):
@@ -185,8 +184,6 @@
     for i in range(deg):
         multiset[i] = sorted_multiset[i]
 
-=======
->>>>>>> db2c3baf
 class WLColoring(Algorithm):
     """Weisefeler-Lehman algorithm for coloring/labeling graphs in order to check similarity.
 
