Hierarchy
*********


.. toctree::

   paris
<<<<<<< HEAD
   ward
=======
   spectral_ward
   louvain_hierarchy
>>>>>>> 7dae33aa
<|MERGE_RESOLUTION|>--- conflicted
+++ resolved
@@ -5,9 +5,5 @@
 .. toctree::
 
    paris
-<<<<<<< HEAD
    ward
-=======
-   spectral_ward
-   louvain_hierarchy
->>>>>>> 7dae33aa
+   louvain_hierarchy